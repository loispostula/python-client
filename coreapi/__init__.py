# coding: utf-8
<<<<<<< HEAD
from coreapi.codecs import BaseCodec, CoreJSONCodec, HALCodec, HTMLCodec, PlainTextCodec, PythonCodec
from coreapi.document import Array, Document, Link, Object, Error, required
=======
from coreapi.codecs import BaseCodec, CoreJSONCodec, HTMLCodec, PlainTextCodec, PythonCodec
from coreapi.document import Array, Document, Link, Object, Error, Field
>>>>>>> 27586280
from coreapi.exceptions import ParseError, TransportError, ErrorMessage
from coreapi.history import History
from coreapi.sessions import Session
from coreapi.transport import BaseTransport, HTTPTransport


__version__ = '1.6.0'
__all__ = [
    'BaseCodec', 'CoreJSONCodec', 'HALCodec', 'HTMLCodec', 'PlainTextCodec', 'PythonCodec',
    'negotiate_encoder', 'negotiate_decoder',
    'Array', 'Document', 'Link', 'Object', 'Error', 'Field',
    'ParseError', 'NotAcceptable', 'TransportError', 'ErrorMessage',
    'BaseTransport', 'HTTPTransport', 'Session', 'History',
    'load', 'dump', 'get', 'get_default_session'
]


_default_session = Session(
    codecs=[CoreJSONCodec(), HALCodec(), HTMLCodec(), PlainTextCodec()],
    transports=[HTTPTransport()]
)


def get_default_session():
    return _default_session


def get_session(credentials=None, headers=None):
    return Session(
        codecs=_default_session.codecs,
        transports=[HTTPTransport(credentials=credentials, headers=headers)]
    )


def negotiate_encoder(accept=None):
    session = _default_session
    return session.negotiate_encoder(accept)


def negotiate_decoder(content_type=None):
    session = _default_session
    return session.negotiate_decoder(content_type)


def get(url):
    session = _default_session
    return session.get(url)


def action(document, keys, params=None, action=None, inplace=None):
    session = _default_session
    return session.action(document, keys, params, action=action, inplace=inplace)


def reload(document):
    session = _default_session
    return session.reload(document)


def load(bytestring, content_type=None):
    session = _default_session
    codec = session.negotiate_decoder(content_type)
    return codec.load(bytestring)


def dump(document, accept=None, **kwargs):
    session = _default_session
    codec = session.negotiate_encoder(accept)
    content = codec.dump(document, **kwargs)
    return codec.media_type, content<|MERGE_RESOLUTION|>--- conflicted
+++ resolved
@@ -1,11 +1,6 @@
 # coding: utf-8
-<<<<<<< HEAD
 from coreapi.codecs import BaseCodec, CoreJSONCodec, HALCodec, HTMLCodec, PlainTextCodec, PythonCodec
-from coreapi.document import Array, Document, Link, Object, Error, required
-=======
-from coreapi.codecs import BaseCodec, CoreJSONCodec, HTMLCodec, PlainTextCodec, PythonCodec
 from coreapi.document import Array, Document, Link, Object, Error, Field
->>>>>>> 27586280
 from coreapi.exceptions import ParseError, TransportError, ErrorMessage
 from coreapi.history import History
 from coreapi.sessions import Session
