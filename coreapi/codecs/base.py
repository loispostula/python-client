from coreapi.compat import string_types
import itypes


# Helper functions to get an expected type from a dictionary,

def _get_string(item, key):
    value = item.get(key)
    return value if isinstance(value, string_types) else ''


def _get_dict(item, key):
    value = item.get(key)
    return value if isinstance(value, dict) else {}


def _get_list(item, key):
    value = item.get(key)
    return value if isinstance(value, list) else []


def _get_bool(item, key, default=False):
    value = item.get(key)
    return value if isinstance(value, bool) else default


<<<<<<< HEAD
def get_dicts(item):
    return [value for value in item if isinstance(value, dict)]


def _mark_as_not_implemented(method):
    # Mark the method as not implemented, for the purposes for determining
    # if a codec supports encoding only, decoding only, or both.
    method.not_implemented = True
    return method


=======
>>>>>>> a31b0205
class BaseCodec(itypes.Object):
    media_type = None

    def load(self, bytes, base_url=None):
        raise NotImplementedError()  # pragma: nocover

    def dump(self, document, **kwargs):
        raise NotImplementedError()  # pragma: nocover<|MERGE_RESOLUTION|>--- conflicted
+++ resolved
@@ -2,7 +2,7 @@
 import itypes
 
 
-# Helper functions to get an expected type from a dictionary,
+# Helper functions to get an expected type from a dictionary.
 
 def _get_string(item, key):
     value = item.get(key)
@@ -24,20 +24,12 @@
     return value if isinstance(value, bool) else default
 
 
-<<<<<<< HEAD
+# Helper functions to get an expected type from a list.
+
 def get_dicts(item):
     return [value for value in item if isinstance(value, dict)]
 
 
-def _mark_as_not_implemented(method):
-    # Mark the method as not implemented, for the purposes for determining
-    # if a codec supports encoding only, decoding only, or both.
-    method.not_implemented = True
-    return method
-
-
-=======
->>>>>>> a31b0205
 class BaseCodec(itypes.Object):
     media_type = None
 
